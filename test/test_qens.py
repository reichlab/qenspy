--- conflicted
+++ resolved
@@ -18,14 +18,7 @@
     w = params_dict['w']
     q = tf.constant(np.linspace(1, 5 * 10 * 3, 5 * 10 * 3).reshape((5, 10, 3)))
 
-<<<<<<< HEAD
-    (result_q, result_w) = qens.MeanQEns().fill_missing_and_renormalize(q, w)
-
-    # no change to q
-    self.assertTrue(np.all(q.numpy() == result_q.numpy()))
-=======
-    result_w = qens.QEns().broadcast_w_and_renormalize(q, w)
->>>>>>> 3255805b
+    result_w = qens.MeanQEns().broadcast_w_and_renormalize(q, w)
 
     # 5 copies of the original w
     for i in range(5):
@@ -39,7 +32,7 @@
   def test_broadcast_w_and_renormalize_with_missing(self):
     tau_groups = [0, 0, 0, 1, 1, 1, 1, 2, 2, 2]
     param_vec = tf.constant(np.log([2,1,3,2,4,3]), dtype = "float64")
-    params_dict = qens.QEns().unpack_params(
+    params_dict = qens.MeanQEns().unpack_params(
       param_vec=param_vec,
       K=10,
       M=3,
@@ -51,7 +44,7 @@
     q_np[[0, 0, 0, 3], [0, 0, 1, 3], [0, 1, 1, 2]] = np.nan
     q = tf.constant(q_np)
 
-    result_w = qens.QEns().broadcast_w_and_renormalize(q, w)
+    result_w = qens.MeanQEns().broadcast_w_and_renormalize(q, w)
 
     # entries at indices i with no missingness are copies of the original w
     for i in [1,2,4]:
