--- conflicted
+++ resolved
@@ -370,7 +370,6 @@
         return weighted_cdf
        
     def predict(self, q, w):
-<<<<<<< HEAD
         """
         Calculate weighted median at different quantile levels
 
@@ -416,7 +415,4 @@
         m = tf.subtract(c, c_start) / tf.subtract(p, p_start)
 
         median = (np.float64(0.5) - c_start + m * p_start) / m
-        return median
-=======
-        return q
->>>>>>> 7ed3a07d
+        return median