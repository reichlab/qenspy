--- conflicted
+++ resolved
@@ -5,13 +5,8 @@
 import tensorflow_probability as tfp
 tfb = tfp.bijectors
 
-<<<<<<< HEAD
 class QEns(abc.ABC):
-    def fill_missing_and_renormalize(self, q, w):
-=======
-class QEns():
     def broadcast_w_and_renormalize(self, q, w):
->>>>>>> 3255805b
         """
         Broadcast w to the same shape as q, set weights corresponding to missing
         entries of q to 0, and re-normalize so that the weights sum to 1.
